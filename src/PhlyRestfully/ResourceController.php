--- conflicted
+++ resolved
@@ -341,13 +341,9 @@
             return $resource;
         }
 
-<<<<<<< HEAD
-=======
-        $this->injectSelfLink($resource);
         $self = $resource->getLinks()->get('self');
-        $self = $this->plugin('HalLinks')->fromLink($self);
-
->>>>>>> 5c636835
+        $self = $plugin->fromLink($self);
+
         $response = $this->getResponse();
         $response->setStatusCode(201);
         $response->getHeaders()->addHeaderLine('Location', $self);
